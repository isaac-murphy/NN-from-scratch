from tabnanny import verbose
from NNclasses import *
from POS_tagger import * 
import numpy as np 
from scipy.special import softmax
import matplotlib.pyplot as plt 

act = ActivationLayer(2, 'relu')

fake_affine_weights = np.random.rand(2, 2)
#print(fake_affine_weights)

X_train = np.array([[1, 1],[1, 0],[0, 1],[0, 0]])
y_train = np.array([0, 1, 1, 0])
#print(y_train.size)
'''
milp = MLP([2, 3, 2], ['relu'])
print(len(milp.layers_list))
for l in milp.layers_list:
    print(type(l))'''

#milp.fit(X_train, y_train, 4, 1, 40000)

#print(milp.predict(X_train))


sizes = [2, 4, 8, 16, 36]
scores = []
'''for size in sizes:
    right = 0
    for i in range(100): 
        m = MLP([2, size, 2], ['relu'])
        m.fit(X_train, y_train, batch_size=4, learning_rate=.09, epochs = 50)
        if (m.predict(X_train) == y_train).all():
            right +=1
    scores.append(right)
    print(f'with hidden layer size {size}: {right}/100')

plt.plot(sizes, scores)
plt.show()'''



        

milp = EmbeddingMLP([36], ['relu'], 2, 6, 2, 2)
print('======', milp.predict(X_train))
milp.fit(X_train, y_train, 4, 0.01, 10)
print('==========', milp.predict(X_train))

'''e = EmbeddingLayer(4, 5, ones = True)
ins = np.array([[1, 2],[2, 3]])

f = e.forward_propagation(ins)

probs = milp.forward_propagation(f)

g = milp.back_propagation(probs, np.array([1, 0]))

g = np.ones(g.shape)

print('-----------\n', e.one_hot_matrix(ins))
e.back_propagation(ins, g)
e.update(1)
print(e.weights)
'''
train, train_words, train_tags = extract(pathlib.Path('NN-from-scratch/surf.sequoia.train'))
dev, d_words, d_tags = extract(pathlib.Path('NN-from-scratch/surf.sequoia.dev'))
print(dev[0])
print(d_words['de'])

i2w, w2i = vocabulary(train_words, dummy = '<s>')
i2l, l2i = vocabulary(train_tags)

train_X, train_y = prep_examples(train[:15], 2, train_words, w2i, l2i, training=True)
dev_X, dev_y = prep_examples(dev, 2, train_words, w2i, l2i)
print(train_X[0], train_y[0])

<<<<<<< HEAD
pos_tagger = EmbeddingMLP([12], ['relu'], len(i2w), 4, 5, len(i2l), verbose = True )
=======
pos_tagger = EmbeddingMLP([12], ['relu'], len(i2w), 4, 5, len(i2l), verbose = False )
>>>>>>> c8e687f2
print(pos_tagger)
print('before training: ', pos_tagger.test(dev_X, dev_y))
''''''
pos_tagger.fit(train_X, train_y, batch_size = 10, learning_rate=0.1, epochs = 50)
print('after_training: ', pos_tagger.test(dev_X, dev_y))




<|MERGE_RESOLUTION|>--- conflicted
+++ resolved
@@ -1,9 +1,9 @@
 from tabnanny import verbose
 from NNclasses import *
-from POS_tagger import * 
-import numpy as np 
+from POS_tagger import *
+import numpy as np
 from scipy.special import softmax
-import matplotlib.pyplot as plt 
+import matplotlib.pyplot as plt
 
 act = ActivationLayer(2, 'relu')
 
@@ -28,7 +28,7 @@
 scores = []
 '''for size in sizes:
     right = 0
-    for i in range(100): 
+    for i in range(100):
         m = MLP([2, size, 2], ['relu'])
         m.fit(X_train, y_train, batch_size=4, learning_rate=.09, epochs = 50)
         if (m.predict(X_train) == y_train).all():
@@ -41,7 +41,7 @@
 
 
 
-        
+
 
 milp = EmbeddingMLP([36], ['relu'], 2, 6, 2, 2)
 print('======', milp.predict(X_train))
@@ -76,17 +76,9 @@
 dev_X, dev_y = prep_examples(dev, 2, train_words, w2i, l2i)
 print(train_X[0], train_y[0])
 
-<<<<<<< HEAD
-pos_tagger = EmbeddingMLP([12], ['relu'], len(i2w), 4, 5, len(i2l), verbose = True )
-=======
 pos_tagger = EmbeddingMLP([12], ['relu'], len(i2w), 4, 5, len(i2l), verbose = False )
->>>>>>> c8e687f2
 print(pos_tagger)
 print('before training: ', pos_tagger.test(dev_X, dev_y))
 ''''''
 pos_tagger.fit(train_X, train_y, batch_size = 10, learning_rate=0.1, epochs = 50)
-print('after_training: ', pos_tagger.test(dev_X, dev_y))
-
-
-
-
+print('after_training: ', pos_tagger.test(dev_X, dev_y))