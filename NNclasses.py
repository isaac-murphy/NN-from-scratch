import numpy as np
import random
import math
from scipy.special import softmax
import sys
import argparse
from halo import Halo
from utils import *

class Layer:
    '''
    Class containing what AffineLayer and ActivationLayer share in common
    It is also used to define the input layer simply
    '''

    def __init__(self, layer_size):
        '''
        layer_size: int
        Output: an instance of a Layer of layer_size neurons
        '''
        self.layer_size = layer_size
        # a matrix of size batch_size x layer_size
        # initialized and then updated by forward_propagation for AffineLayer and ActivationLayer
        # initialized manually for the input layer
        self.neuron_values = None

    def forward_propagation(self, batch_X):
        '''
        Abstract method to be defined in the subclasses
        batch_X: matrix (ndarray) of size batch_size x input_size
        Updates the attribute neuron_values
        '''
        pass

    def back_propagation(self, values_previous_layer, layer_gradient):
        '''
        Abstract method to be defined in the subclasses
        values_previous_layer: the neuron values from the layer previous to this one in terms
             of forward propagation, a matrix of size
             batch_size x prev_layer
        layer_gradient: the gradient of the loss wrt this layer, calculated by the following layer,
            a matrix of size batch_size x layer_size
        Output: the gradient of the previous layer (considering the order of the layers for forward propagation)
        '''
        pass

    def update(self, learning_rate):
        '''
        Abstract method to be defined in the subclasses
        learning_rate: float
        Updates the values of the parameters at the end of a back propagation on the whole NN
        '''
        pass


class AffineLayer(Layer):
    '''
    Affine layer of a neural network. Initialized with a number of neurons (should match the
    size of the preceding layer (input or activation layer)). Its parameters are randomly initialized.

    Forward propagation does a linear combination between the input and the weight matrix and adds the bias.
    Update modifies the values of the parameters (according to the previously computed gradients) and then zeroes the gradients.
    '''

    def __init__(self, input_size, layer_size):
        '''
        layer_size: int
        input_size: int
        Output: an instance of a AffineLayer with layer_size neurons and randomly initialized weights and biases
        '''
        super().__init__(layer_size)
        b = math.sqrt(6)/math.sqrt(input_size + layer_size)
        generator = np.random.default_rng()
        # matrix of size input_size x layer_size
        self.weights = generator.uniform(low=-b, high=b, size=(input_size, layer_size)) # as suggested by LaRochelle
        # vector of size layer_size
<<<<<<< HEAD
        self.bias = np.zeros(layer_size)
=======
        self.bias = np.zeros(layer_size)# as suggested by LaRochelle
        #print('bias shape: ', self.bias.shape)    
>>>>>>> 3fb8062d

        # matrix of size input_size x layer_size (to be initialized during back propagation)
        self.weights_gradient = None
        # vector of size layer_size (to be initialized during back propagation)
        self.bias_gradient = None

    def forward_propagation(self, batch_X):
        '''
        batch_X: matrix (ndarray) of size batch_size x input_size
        Updates the attribute neuron_values by doing a linear combination between the weights and the inputs in X and then summing the bias
        '''
        '''dot_porduct= np.dot(batch_X, self.weights) # batch_size x layer_size
        self.neuron_values=np.empty_like(dot_porduct) # batch_size x layer_size
        for i in range(len(dot_porduct)):
            self.neuron_values[i, :] = dot_porduct[i, :] + self.bias'''
        #print('affine layer: ', self.weights.shape, self.bias.shape, batch_X.shape)
        self.neuron_values = np.dot(batch_X, self.weights) + self.bias

    def back_propagation(self, values_previous_layer, layer_gradient):
        '''
        values_previous_layer: the neuron values from the layer previous to this one in terms
             of forward propagation, a matrix of size
             batch_size x prev_layer
        layer_gradient: the gradient of the loss wrt this layer, calculated by the following layer,
            a matrix of size batch_size x layer_size
        Computes weights_gradient and bias_gradient
        Output: the gradient of the previous layer (considering the order of the layers for forward propagation)
        '''
        # use outer product for the weights gradient
        # the gradients will have one dimension more, we need to "squeeze" them
        self.weights_gradient = np.dot(np.transpose(values_previous_layer), layer_gradient)

        self.bias_gradient = layer_gradient

        return np.dot(layer_gradient, np.transpose(self.weights))


    def update(self, learning_rate):
        '''
        learning_rate: float
        Updates the values of the parameters at the end of a back propagation on the whole NN
        Resets weights_gradient and bias_gradient to zeroes
        '''
        # Multiply weights_gradient by learning_rate
        # Substract it from weights
        # Proceed likewise for bias
        self.bias_gradient = np.sum(self.bias_gradient, axis = 0)
        self.bias = np.subtract(self.bias, (learning_rate*self.bias_gradient))
        #print('updated: ', self.bias.shape)
        self.weights= np.subtract(self.weights, (learning_rate*self.weights_gradient))



class ActivationLayer(Layer):
    '''
    Activation layer of a hidden layer in a neural network. Initialized with a number of neurons (should match the
    size of the preceding affine layer) and a custom activation function (sigmoid, tanh, relu)

    Forward propagation applies the activation function to the value at every neuron.
    Update does not do anything (there are no parameters to update).
    '''

    def __init__(self, layer_size, activation_function):
        '''
        layer_size: int
        activation_function: string id of an activation function to be fetched from the
            activation functions dictionary, must belong to {'sigmoid', 'tanh', 'relu'}
        Output: an instance of a ActivationLayer with layer_size neurons
        '''
        super().__init__(layer_size)

        if activation_function == 'relu': 
            self.activation_function = ReluActivation()
        elif activation_function == 'tanh': 
            self.activation_function = TanhActivation()
        elif activation_function == 'sigmoid': 
            self.activation_function = SigmoidActivation()
        else: 
            print('error: no acceptable activation found')



    def forward_propagation(self, batch_X):
        '''
        batch_X: matrix (ndarray) of size batch_size x input_size
        Updates the attribute neuron_values by applying the activation function to batch_X

        '''
        #test = np.array([-2, -1, 0, 1, 2, 3])
        self.neuron_values = self.activation_function(batch_X)

    def back_propagation(self, values_previous_layer, layer_gradient):
        '''
        values_previous_layer: the neuron values from the layer previous to this one in terms
             of forward propagation, a matrix of size batch_size x prev_layer
        layer_gradient: the gradient of this layer wrt. the loss, calculated at the layer After this one,
            a matrix of size batch_size x layer_size
        Output: the gradient of the previous layer (considering the order of the layers for forward propagation),
            matrix of size previous_layer x batch_size
        '''
        grad = self.activation_function.deriv(values_previous_layer)
        return layer_gradient*grad

    def update(self, learning_rate):
        '''
        learning_rate: float
        doesn't do anything (there are no parameters to change in an activation layer)
        '''
        pass

class EmbeddingLayer(Layer):
    'the embedding layer for a mlp. stores words as randomly initialized vectors of a given length'

    def __init__(self, vocab_size, embed_size):
        '''randomly initialize a matrix of size vocab_size x embed_size'''
        self.vocab_size = vocab_size
        self.embed_size = embed_size
        self.layer_size = embed_size
        b = math.sqrt(6)/math.sqrt(vocab_size + embed_size)
        self.embedding_matrix = np.random.default_rng().uniform(low=-b, high=b, size=(vocab_size, embed_size)) # as suggested by LaRochelle
        #print(self.embedding_matrix)

    def forward_propagation(self, batch_X):
        '''given a batch of inputs, returns a batch of concatenations of the embeddings for each input'''
        self.input_ids = batch_X
        self.neuron_values = np.array([np.concatenate([self.embedding_matrix[id] for id in ids_sequence]) for ids_sequence in batch_X])

    def back_propagation(self, values_previous_layer, layer_gradient):
        '''Input: values_previous_layer (batch_size x num_words), the ids for the words in each batch
                  layer_gradient (batch_size x hidden_size), the gradient returned by layer H1

            Calculates the updates to the word embedding matrix

            Output: returns the values for the previous layer because i guess it had to return something'''
        # initialize gradient for word embeddings
        self.embeds_gradient = np.zeros((self.vocab_size, self.embed_size))
        # reshape input to embeddings for individual words
        # what was the original size? why does it need reshaping?
        # why is it values values_previous_layer[0] and not [1]? (does not match the size on the description of the function)
        shaped = layer_gradient.reshape(len(layer_gradient), len(values_previous_layer[0]), self.embed_size) # batch_size x num_words x embed size
        # init one-hot vectors so that the gradients go to the right embeddings
        one_hot = self.one_hot_matrix(values_previous_layer)

        # calcualte the embeddings
        for i, o_h in enumerate(one_hot):
            update = np.dot(o_h.T, shaped[i])
            self.embeds_gradient += update

        return None # just so it returns something

    def one_hot_matrix(self, batch_values):
        '''helper function, gets the matrices of one-hot vectors for each batch elemement in backprop'''
        empty = np.zeros((len(batch_values), len(batch_values[0]), self.vocab_size)) #btch_size x w x V
        #print(empty)
        for i, in_seq in enumerate(batch_values):
            for j, val in enumerate(in_seq):
                empty[i,j, val]+=1
        return empty

    def update(self, learning_rate):
        self.embedding_matrix = np.subtract(self.embedding_matrix, learning_rate*self.embeds_gradient)


# AUXILIARY FUNCTIONS FOR MLP class
def get_one_hot_batch(batch_y, vector_size = None):
    '''
    batch_y: ndarray of size batch_size with the index of the gold class for each example in the batch
    Output: a batch of one-hot vectors with 1 at the y component for each example
    '''
    #print('shape ', batch_y.shape, 'size, ', batch_y.size)
    one_hot = np.zeros((batch_y.size, (vector_size if vector_size else batch_y.max()+1)))
    # an array of size batch_size with values from 0 to the bacth_size
    rows = np.arange(batch_y.size)
    # set the components at the index of the gold classes to 1
    one_hot[rows, batch_y] = 1
    return one_hot

class MLP:
    '''
    Multi-layer perceptron
    '''

    def __init__(self, list_sizes_hidden_layers, list_activations, input_size, number_of_classes, verbose = False):
        '''
        list_sizes_hidden_layers: list of int of size len(list_activations)
        list_activations: list of strings of size the number of hidden layers
        input_size: size of the input layer
        number_of_classes: C the size of the vocabulary of output classes
        verbose: to toggle additional information
        Output: an instance of MLP with layers_list initialized
        '''
        self.verbose = verbose
        # a list of Layer instances
        self.layers_list = []
        # add the input layer
        input_layer = Layer(input_size)
        self.layers_list.append(input_layer)

        size_previous_layer = input_size
        # add the hidden layers
        for i, h in enumerate(list_activations):    # i is the number of the hidden layer and h the activation function
            self.layers_list.append(AffineLayer(size_previous_layer, list_sizes_hidden_layers[i]))
            self.layers_list.append(ActivationLayer(list_sizes_hidden_layers[i],h))
            size_previous_layer = list_sizes_hidden_layers[i]

        # add the output layer (no activation, softmax is handled separately)
        self.layers_list.append(AffineLayer(list_sizes_hidden_layers[-1], number_of_classes))

    def __str__(self):
        output = ''
        for layer in self.layers_list:
            output+=f'{type(layer)}, {layer.layer_size}\n'
        return output

    def fit(self, training_X, training_y, batch_size, learning_rate, epochs):
        '''
        training_X: matrix of size T x input_size
        training_y: a vector of size T
        batch_size: int
        learning_rate: float
        epochs: int
        Learns the parameters of the MLP on the training data passed to the function
        TODO: early stopping procedure (stop training when performance decreases on dev set)
        '''
        # for each epoch
        for e in range(epochs):
            # shuffle
            examples = list(zip(training_X, training_y))
            random.shuffle(examples)
            training_X, training_y = zip(*examples)
            # separate into batches
            i = 0
            while i < len(examples):
                batch_X = np.array(training_X[i: i+batch_size])
                batch_y = np.array(training_y[i: i+batch_size])
                i += batch_size
                # for each batch, do forward, back propagation and update
                probabilities_output = self.forward_propagation(batch_X)
                if self.verbose: print('predicted: ', np.argmax(probabilities_output, axis = 1))
                self.back_propagation(probabilities_output, batch_y)
                self.update(learning_rate)
            if  e%20==0:
                print('finished epoch ', e)


    def forward_propagation(self, batch_X):
        '''
        batch_X: matrix of size batch_size x input_size
        Loops through the layers calling forward propagation on each, then applies softmax and computes the loss
        Output: probabilities_output, a matrix of size batch_size x number_of_classes
        '''
        # initialize the input layer
        self.layers_list[0].neuron_values = batch_X
        # looping through the hidden layers, calling forward_propagation on each
        for k in range(1, len(self.layers_list)):
            if self.verbose:
                print(f'forward {k}: {len(self.layers_list[k-1].neuron_values)}')
            self.layers_list[k].forward_propagation(self.layers_list[k-1].neuron_values)
        # matrix of size batch_size x number_of_classes
        probabilities_output = softmax(self.layers_list[k].neuron_values, axis=1)
        return probabilities_output

    def back_propagation(self, probabilities_output, batch_y):
        '''
        probabilities_output: matrix of size batch_size x number_of_classes (result of forward_propagation)
        batch_y: vector of size batch_size
        Loops through the layers 'in reverse order' (wrt forward propagation) calling back_propagation on each
        '''
        # a batch of one-hot vectors with 1 at the y component for each example
        one_hot = get_one_hot_batch(batch_y, vector_size=len(probabilities_output[0]))
        if self.verbose:
            print('one-hots for output gradient: ', one_hot.shape)
        # gradient of NLL loss wrt to the pre-activation vectors at the output layer (=-e(y)-f(s) by LaRochelle's notations)
        output_gradient = - (one_hot - probabilities_output)
        # loop in reverse order through the layers (stopping before the input layer)
        layer_gradient = output_gradient
        for k in range(len(self.layers_list)-1, 0, -1):
            '''if self.verbose:

                print(f'layer {k}\n layer gradient: {layer_gradient}\n\
                     previous values{self.layers_list[k-1].neuron_values}')'''
            # back_propagation on each layer
            layer_gradient = self.layers_list[k].back_propagation(self.layers_list[k-1].neuron_values, layer_gradient)
            if self.verbose:
                if not k == 1:
                    print(f'gradient at {k}: {layer_gradient.shape}')
        return layer_gradient   #TODO why do we return this??

    def update(self, learning_rate):
        '''
        learning_rate: float
        Loops through the layers and calls their update method
        '''
        for layer in self.layers_list:
            layer.update(learning_rate)

    def predict(self, input_X):
        '''
        input_X: a matrix of size batch_size x input_size OR a vector of size input_size
        Output: the predicted class (index of the class) for each input (can be a single value or a vector)
        '''
        if input_X.ndim == 1:   # if we have a vector instead of a batch
            input_X = [input_X]
        # call forward_propagation and do an argmax
        scores = self.forward_propagation(input_X)
        return np.argmax(scores, axis = 1)

    def test(self, test_X, test_y):
        '''
        test_X: a matrix of size size_of_test_set x input_size
        test_y: a vector of size size_of_test_set
        Output: the accuracy of the MLP for this test set
        '''
        # call predict and compute the accuracy by comparing the results to test_y
        y_preds = self.predict(test_X)
        right = np.sum(y_preds == test_y)
        return right/len(test_y)


class EmbeddingMLP(MLP):
    def __init__(self, list_sizes_hidden_layers, list_activations, vocab_size, embed_size, input_size, number_of_classes, verbose = False):
        '''
        list_sizes_hidden_layers: list of int of size len(list_activations)
        list_activations: list of strings of size the number of hidden layers
        vocab_size: size of the vocabulary
        embed_size: size of the embeddings
        input_size: size of the input layer
        number_of_classes: C the size of the vocabulary of output classes
        verbose: to toggle additional information
        Output: an instance of EmbeddingMLP with layers_list initialized
        '''
        self.verbose = verbose
        # a list of Layer instances
        self.layers_list = []
        # add the input layer
        input_layer = Layer(input_size)
        self.layers_list.append(input_layer)
        # add the embedding layer
        embed_layer = EmbeddingLayer(vocab_size, embed_size)
        self.layers_list.append(embed_layer)

        size_previous_layer = embed_size * input_size
        # add the hidden layers
        for i, h in enumerate(list_activations):    # i is the number of the hidden layer and h the activation function
            self.layers_list.append(AffineLayer(size_previous_layer, list_sizes_hidden_layers[i]))
            self.layers_list.append(ActivationLayer(list_sizes_hidden_layers[i],h))
            size_previous_layer = list_sizes_hidden_layers[i]

        # add the output layer (no activation, softmax is handled separately)
        self.layers_list.append(AffineLayer(list_sizes_hidden_layers[-1], number_of_classes))<|MERGE_RESOLUTION|>--- conflicted
+++ resolved
@@ -74,12 +74,7 @@
         # matrix of size input_size x layer_size
         self.weights = generator.uniform(low=-b, high=b, size=(input_size, layer_size)) # as suggested by LaRochelle
         # vector of size layer_size
-<<<<<<< HEAD
-        self.bias = np.zeros(layer_size)
-=======
-        self.bias = np.zeros(layer_size)# as suggested by LaRochelle
-        #print('bias shape: ', self.bias.shape)    
->>>>>>> 3fb8062d
+        self.bias = np.zeros(layer_size) # as suggested by LaRochelle
 
         # matrix of size input_size x layer_size (to be initialized during back propagation)
         self.weights_gradient = None
@@ -151,13 +146,13 @@
         '''
         super().__init__(layer_size)
 
-        if activation_function == 'relu': 
+        if activation_function == 'relu':
             self.activation_function = ReluActivation()
-        elif activation_function == 'tanh': 
+        elif activation_function == 'tanh':
             self.activation_function = TanhActivation()
-        elif activation_function == 'sigmoid': 
+        elif activation_function == 'sigmoid':
             self.activation_function = SigmoidActivation()
-        else: 
+        else:
             print('error: no acceptable activation found')
 
 
